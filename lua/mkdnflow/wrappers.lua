-- mkdnflow.nvim (Tools for personal markdown notebook navigation and management)
-- Copyright (C) 2022 Jake W. Vincent <https://github.com/jakewvincent>
--
-- This program is free software: you can redistribute it and/or modify
-- it under the terms of the GNU General Public License as published by
-- the Free Software Foundation, either version 3 of the License, or
-- (at your option) any later version.
--
-- This program is distributed in the hope that it will be useful,
-- but WITHOUT ANY WARRANTY; without even the implied warranty of
-- MERCHANTABILITY or FITNESS FOR A PARTICULAR PURPOSE.  See the
-- GNU General Public License for more details.
--
-- You should have received a copy of the GNU General Public License
-- along with this program.  If not, see <https://www.gnu.org/licenses/>.
local config = require('mkdnflow').config
local lists = require('mkdnflow').lists
local vim_indent
if vim.api.nvim_buf_get_option(0, 'expandtab') == true then
    vim_indent = string.rep(' ', vim.api.nvim_buf_get_option(0, 'shiftwidth'))
else
    vim_indent = '\t'
end

local M = {}

-- Wrapper function for new list items in lists or going to the same cell/next row in a table
M.newListItemOrNextTableRow = function()
    -- Get the current line
    local line = vim.api.nvim_get_current_line()
    if require('mkdnflow').lists.hasListType(line) then
        require('mkdnflow').lists.newListItem(true, false, true, 'i', '<CR>', line)
    elseif require('mkdnflow').tables.isPartOfTable(line) then
        require('mkdnflow').tables.moveToCell(1, 0)
    else
        vim.api.nvim_feedkeys(vim.api.nvim_replace_termcodes('<CR>', true, false, true), 'n', true)
    end
end

M.indentListItemOrJumpTableCell = function(direction)
    -- Get the current line
    local row, line = vim.api.nvim_win_get_cursor(0)[1], vim.api.nvim_get_current_line()
    local list_type = lists.hasListType(line)
    if list_type and config.modules.lists and line:match(lists.patterns[list_type].empty) then
        if direction == -1 then
<<<<<<< HEAD
            if line:match("^"..vim_indent) then
                local new_line = line:gsub("^"..vim_indent, "")
                vim.api.nvim_buf_set_text(0, row - 1, 0, row - 1, #line, {new_line})
            end
        else
            vim.api.nvim_buf_set_text(0, row - 1, 0, row - 1, 0, {vim_indent})
        end
        -- Update numbering if it's a numbered list
        if list_type == "ol" or list_type == "oltd" then
=======
            if line:match('^' .. vim_indent) then
                local new_line = line:gsub('^' .. vim_indent, '')
                vim.api.nvim_buf_set_text(0, row - 1, 0, row - 1, #line, { new_line })
            end
        else
            vim.api.nvim_buf_set_text(0, row - 1, 0, row - 1, 0, { vim_indent })
        end
        -- Update numbering if it's a numbered list
        if list_type == 'ol' or list_type == 'oltd' then
>>>>>>> 5c836243
            lists.updateNumbering()
            lists.updateNumbering({}, -1)
            lists.updateNumbering({}, 1)
        end
    elseif config.modules.tables and require('mkdnflow').tables.isPartOfTable(line) then
        if direction == -1 then
            require('mkdnflow').tables.moveToCell(0, -1)
        else
            require('mkdnflow').tables.moveToCell(0, 1)
        end
    else
        vim.api.nvim_feedkeys(vim.api.nvim_replace_termcodes('<C-I>', true, false, true), 'n', true)
    end
end

M.followOrCreateLinksOrToggleFolds = function(mode)
    mode = mode or vim.api.nvim_get_mode()['mode']
    if config.modules.links and mode == 'v' then
        require('mkdnflow').links.followLink()
    else
        local row, line = vim.api.nvim_win_get_cursor(0)[1], vim.api.nvim_get_current_line()
        local on_fold = vim.fn.foldclosed(tostring(row)) ~= -1
        if
            config.modules.folds
            and not on_fold
            and require('mkdnflow').folds.getHeadingLevel(line) < 99
        then
            require('mkdnflow').folds.foldSection()
        elseif config.modules.folds and on_fold then
            require('mkdnflow').folds.unfoldSection(row)
        elseif config.modules.links then
            require('mkdnflow').links.followLink()
        end
    end
end

M.multiFuncEnter = function()
    local mode = vim.api.nvim_get_mode()['mode']
    if mode == 'n' or mode == 'v' then
        M.followOrCreateLinksOrToggleFolds(mode)
    elseif mode == 'i' then
        M.newListItemOrNextTableRow()
    end
end

return M<|MERGE_RESOLUTION|>--- conflicted
+++ resolved
@@ -43,17 +43,6 @@
     local list_type = lists.hasListType(line)
     if list_type and config.modules.lists and line:match(lists.patterns[list_type].empty) then
         if direction == -1 then
-<<<<<<< HEAD
-            if line:match("^"..vim_indent) then
-                local new_line = line:gsub("^"..vim_indent, "")
-                vim.api.nvim_buf_set_text(0, row - 1, 0, row - 1, #line, {new_line})
-            end
-        else
-            vim.api.nvim_buf_set_text(0, row - 1, 0, row - 1, 0, {vim_indent})
-        end
-        -- Update numbering if it's a numbered list
-        if list_type == "ol" or list_type == "oltd" then
-=======
             if line:match('^' .. vim_indent) then
                 local new_line = line:gsub('^' .. vim_indent, '')
                 vim.api.nvim_buf_set_text(0, row - 1, 0, row - 1, #line, { new_line })
@@ -63,7 +52,6 @@
         end
         -- Update numbering if it's a numbered list
         if list_type == 'ol' or list_type == 'oltd' then
->>>>>>> 5c836243
             lists.updateNumbering()
             lists.updateNumbering({}, -1)
             lists.updateNumbering({}, 1)
