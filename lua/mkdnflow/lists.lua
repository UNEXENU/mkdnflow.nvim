--- conflicted
+++ resolved
@@ -422,9 +422,6 @@
             end
         else
             -- No to-do found, insert one.
-<<<<<<< HEAD
-            vim.api.nvim_buf_set_text(0, row - 1, 0, row - 1, 0, { '- [' .. to_do_not_started .. '] ' })
-=======
             vim.api.nvim_buf_set_text(
                 0,
                 row - 1,
@@ -433,7 +430,6 @@
                 0,
                 { '- [' .. to_do_not_started .. '] ' }
             )
->>>>>>> 5c836243
         end
     end
 end
